"""
JaxMarl Hanabi Environment
"""
import itertools
import numpy as np
import jax
import jax.numpy as jnp
from jax import lax
import chex
from typing import Tuple, Dict
from functools import partial
from gymnax.environments.spaces import Discrete
from .hanabi_game import HanabiGame, State


class HanabiEnv(HanabiGame):

    def __init__(
        self,
        num_agents=2,
        num_colors=5,
        num_ranks=5,
        hand_size=5,
        max_info_tokens=8,
        max_life_tokens=3,
        num_cards_of_rank=np.array([3, 2, 2, 2, 1]),
        agents=None,
        action_spaces=None,
        observation_spaces=None,
        num_moves=None,
    ):
        super().__init__(
            num_agents=num_agents,
            num_colors=num_colors,
            num_ranks=num_ranks,
            hand_size=hand_size,
            max_info_tokens=max_info_tokens,
            max_life_tokens=max_life_tokens,
            num_cards_of_rank=num_cards_of_rank,
        )

        if agents is None:
            self.agents = [f"agent_{i}" for i in range(num_agents)]
        else:
            assert (
                len(agents) == num_agents
            ), f"Number of agents {len(agents)} does not match number of agents {num_agents}"
            self.agents = agents

        if num_moves is None:
            self.num_moves = np.sum(
                np.array(
                    [
                        # discard, play
                        hand_size * 2,
                        # hint color, rank
                        (num_agents - 1) * (num_colors + num_ranks),
                        # noop
                        1,
                    ]
                )
            ).squeeze()

<<<<<<< HEAD
        self.action_set = np.arange(self.num_moves)
        self.action_encoding = {}
        for i, a in enumerate(self.action_set):
            if a < hand_size:
                move_type = f'D{i%hand_size}'
            elif a < hand_size*2:
                move_type = f'P{i%hand_size}'
            elif a < hand_size*2 + num_colors:
                move_type = f'H{self.color_map[i - hand_size*2]}' 
            elif a < hand_size*2 + (num_colors + num_ranks):
                move_type = f'H{i - (hand_size*2+num_colors)+1}' 
            else:
                move_type = 'N'
            self.action_encoding[int(a)] = move_type

        # useful ranges to know the type of the action
        self.discard_action_range = np.arange(0, self.hand_size)
        self.play_action_range = np.arange(self.hand_size, 2 * self.hand_size)
        self.color_action_range = np.arange(
            2 * self.hand_size, 2 * self.hand_size + self.num_colors
        )
        self.rank_action_range = np.arange(
            2 * self.hand_size + self.num_colors,
            2 * self.hand_size + self.num_colors + self.num_ranks,
        )
=======
        self.action_set = jnp.arange(self.num_moves)
        self.action_encodings = []
        for p in range(self.num_agents):
            action_encoding = {}
            for i, a in enumerate(self.action_set):
                if self._is_discard(a):
                    move_type = f'D{i % hand_size}'
                elif self._is_play(a):
                    move_type = f'P{i % hand_size}'
                elif self._is_hint_color(a):
                    target_player, hint_idx = self._get_target_player_and_hint_index(p, a)
                    color = self.color_map[hint_idx]
                    move_type = f'H{color} to P{target_player}'
                elif self._is_hint_rank(a):
                    target_player, hint_idx = self._get_target_player_and_hint_index(p, a)
                    move_type = f'H{hint_idx + 1} to P{target_player}'
                else:
                    move_type = 'N'
                action_encoding[i] = move_type
            self.action_encodings.append(action_encoding)
>>>>>>> f10984fa

        # number of features
        self.hands_n_feats = (
            (self.num_agents - 1) * self.hand_size * self.num_colors * self.num_ranks
            + self.num_agents  # hands of all the other agents + agents' missing cards
        )
        self.board_n_feats = (
            (self.deck_size - self.num_agents * self.hand_size)
            + self.num_colors * self.num_ranks  # deck-initial cards, thermometer
            + self.max_info_tokens  # fireworks, OH
            + self.max_life_tokens  # info tokens, OH  # life tokens, OH
        )
        self.discards_n_feats = self.num_colors * self.num_cards_of_rank.sum()
        self.last_action_n_feats = (
            self.num_agents
            + 4  # acting player index
            + self.num_agents  # move type
            + self.num_colors  # target player index
            + self.num_ranks  # color revealed
            + self.hand_size  # rank revalued
            + self.hand_size  # reveal outcome
            + self.num_colors * self.num_ranks  # position played/discared
            + 1  # card played/discarded
            + 1  # card played score  # card played added info toke
        )
        self.v0_belief_n_feats = (
            self.num_agents
            * self.hand_size
            * (  # feats for each card, mine and other players
                self.num_colors * self.num_ranks + self.num_colors + self.num_ranks
            )  # 35 feats per card (25deductions+10hints)
        )

        self.obs_size = (
            self.hands_n_feats
            + self.board_n_feats
            + self.discards_n_feats
            + self.last_action_n_feats
            + self.v0_belief_n_feats
        )

        if action_spaces is None:
            self.action_spaces = {i: Discrete(self.num_moves) for i in self.agents}
        if observation_spaces is None:
            self.observation_spaces = {i: Discrete(self.obs_size) for i in self.agents}

    @partial(jax.jit, static_argnums=[0])
    def reset(self, key: chex.PRNGKey) -> Tuple[Dict, State]:
        """Reset the environment and return the initial observation."""
        state = self.reset_game(key)
        obs = self.get_obs(state, state, action=self.num_moves - 1)
        return obs, state
    
    @partial(jax.jit, static_argnums=[0])
    def reset_from_deck(self, deck: chex.Array) -> Tuple[Dict, State]:
        """Inject a deck in the game. Useful for testing."""
        state = self.reset_game_from_deck(deck)
        obs = self.get_obs(state, state, action=self.num_moves - 1)
        return obs, state

    @partial(jax.jit, static_argnums=[0])
    def reset_from_deck_of_pairs(self, deck: chex.Array) -> Tuple[Dict, State]:
        """Inject a deck from (color, rank) pairs."""
        state = self.reset_game_from_deck_of_pairs(deck)
        obs = self.get_obs(state, state, action=self.num_moves - 1)
        return obs, state

    @partial(jax.jit, static_argnums=[0])
    def step_env(
        self,
        key: chex.PRNGKey,
        state: State,
        actions: Dict,
    ) -> Tuple[chex.Array, State, Dict, Dict, Dict]:
        """Execute the environment step."""

        # get actions as array
        actions = jnp.array([actions[i] for i in self.agents])
        aidx = jnp.nonzero(state.cur_player_idx, size=1)[0][0]
        action = actions.at[aidx].get()

        # execute the current player's action and its consequences
        old_state = state
        new_state, reward = self.step_game(state, aidx, action)

        done = self.terminal(new_state)
        dones = {agent: done for agent in self.agents}
        dones["__all__"] = done

        rewards = {agent: reward for agent in self.agents}
        rewards["__all__"] = reward

        info = {}

        obs = lax.stop_gradient(self.get_obs(new_state, old_state, action))

        return obs, lax.stop_gradient(new_state), rewards, dones, info

    @partial(jax.jit, static_argnums=[0])
    def get_obs(
        self, new_state: State, old_state: State, action: chex.Array = 20
    ) -> Dict:
        """Get all agents' observations."""

        # no agent-specific obs
        board_fats = self.get_board_feats(new_state)
        discard_feats = self._binarize_discard_pile(new_state.discard_pile)

        def _observe(aidx: int):

            # HANDS FEATURES: my masked hand, other agents hands, missing cards per agent
            hands_from_self = jnp.roll(
                new_state.player_hands, -aidx, axis=0
            )  # make the current player hand first
            other_hands = jnp.delete(
                hands_from_self, 0, axis=0, assume_unique_indices=True
            ).ravel()
            missing_cards = ~hands_from_self.any(
                axis=(1, 2, 3)
            )  # check if some player is missing a card
            hands_feats = jnp.concatenate((other_hands, missing_cards))

            # LAST ACTION FEATS
            last_action_feats = jnp.where(
                new_state.turn
                == 0,  # no features if first turn because no actions were made
                jnp.zeros(self.last_action_n_feats),
                self.get_last_action_feats(aidx, old_state, new_state, action),
            )

            # BELIEF FEATS
            belief_v0_feats = self.get_v0_belief_feats(aidx, new_state)

            return jnp.concatenate(
                (
                    hands_feats,
                    board_fats,
                    discard_feats,
                    last_action_feats,
                    belief_v0_feats,
                )
            )

        obs = jax.vmap(_observe)(self.agent_range)

        return {a: obs[i] for i, a in enumerate(self.agents)}

    def get_legal_moves(self, state: State) -> chex.Array:
        """Get all agents' legal moves"""

        @partial(jax.vmap, in_axes=[0, None])
        def _legal_moves(aidx: int, state: State) -> chex.Array:
            """
            Legal moves encoding in order:
            - discard for all cards in hand
            - play for all cards in hand
            - hint for all colors and ranks for all other players
            """
            move_idx = 0
            legal_moves = jnp.zeros(self.num_moves)
            hands = state.player_hands
            info_tokens = state.info_tokens
            # discard legal when discard tokens are not full
            is_not_max_info_tokens = jnp.sum(state.info_tokens) < self.max_info_tokens
            legal_moves = legal_moves.at[move_idx : move_idx + self.hand_size].set(
                is_not_max_info_tokens
            )
            move_idx += self.hand_size
            # play moves always legal
            legal_moves = legal_moves.at[move_idx : move_idx + self.hand_size].set(1)
            move_idx += self.hand_size
            # hints depend on other player cards
            other_hands = jnp.delete(hands, aidx, axis=0, assume_unique_indices=True)

            def _get_hints_for_hand(carry, unused):
                """Generates valid hints given hand"""
                aidx, other_hands = carry
                hand = other_hands[aidx]

                # get occurrences of each card
                card_counts = jnp.sum(hand, axis=0)
                # get occurrences of each color
                color_counts = jnp.sum(card_counts, axis=1)
                # get occurrences of each rank
                rank_counts = jnp.sum(card_counts, axis=0)
                # check which colors/ranks in hand
                colors_present = jnp.where(color_counts > 0, 1, 0)
                ranks_present = jnp.where(rank_counts > 0, 1, 0)

                valid_hints = jnp.concatenate([colors_present, ranks_present])
                carry = (aidx + 1, other_hands)

                return carry, valid_hints

            _, valid_hints = lax.scan(
                _get_hints_for_hand, (0, other_hands), None, self.num_agents - 1
            )
            # make other player positions relative to current player
            valid_hints = jnp.roll(valid_hints, -aidx, axis=0)
            # include valid hints in legal moves
            num_hints = (self.num_agents - 1) * (self.num_colors + self.num_ranks)
            valid_hints = jnp.concatenate(valid_hints, axis=0)
            info_tokens_available = jnp.sum(info_tokens) != 0
            valid_hints *= info_tokens_available
            legal_moves = legal_moves.at[move_idx : move_idx + num_hints].set(
                valid_hints
            )

            # only enable noop if not current player
            cur_player = jnp.nonzero(state.cur_player_idx, size=1)[0][0]
            not_cur_player = aidx != cur_player
            legal_moves -= legal_moves * not_cur_player
            legal_moves = legal_moves.at[-1].set(not_cur_player)

            return legal_moves

        legal_moves = _legal_moves(self.agent_range, state)

        return {a: legal_moves[i] for i, a in enumerate(self.agents)}

    @partial(jax.jit, static_argnums=[0])
    def get_last_action_feats_(
        self, aidx: int, old_state: State, new_state: State, action: chex.Array
    ):
        """Get the features of the last action taken"""

        acting_player_index = old_state.cur_player_idx
        acting_player_relative_index = jnp.roll(
            acting_player_index, -aidx
        )  # relative OH index

        target_player, hint_idx = self._get_target_player_and_hint_index(aidx, action)
        target_player_relative_index = jnp.roll(
            jax.nn.one_hot(target_player, num_classes=self.num_agents), -aidx
        )  # relative OH index

        # in obl the encoding order here is: play, discard, reveal_c, reveal_r
        move_type = jnp.where(
            self._is_play(action),
            jnp.array([1, 0, 0, 0]),
            jnp.where(
                self._is_discard(action),
                jnp.array([0, 1, 0, 0]),
                jnp.where(
                    self._is_hint_color(action),
                    jnp.array([0, 0, 1, 0]),
                    jnp.where(
                        self._is_hint_rank(action),
                        jnp.array([0, 0, 0, 1]),
                        jnp.array([0, 0, 0, 0]),
                    ),
                ),
            )
        )

        target_player_relative_index_feat = jnp.where(
            self._is_hint(action),  # only for hint actions
            target_player_relative_index,
            jnp.zeros(self.num_agents),
        )

        # get the hand of the target player
        target_hand = new_state.player_hands[target_player]

        color_revealed = jnp.where(
            self._is_hint_color(action),
            jax.nn.one_hot(hint_idx, num_classes=self.num_colors),
            jnp.zeros(self.num_colors)
        )
        rank_revealed = jnp.where(
            self._is_hint_rank(action),
            jax.nn.one_hot(hint_idx, num_classes=self.num_ranks),
            jnp.zeros(self.num_ranks)
        )

        # cards that have the color that was revealed
        color_revealed_cards = jnp.where(
            (target_hand.sum(axis=2) == color_revealed).all(
                axis=1
            ),  # color of the card==color reveled
            1,
            0,
        )

        # cards that have the color that was revealed
        rank_revealed_cards = jnp.where(
            (target_hand.sum(axis=1) == rank_revealed).all(
                axis=1
            ),  # color of the card==color reveled
            1,
            0,
        )

        # cards that are caught by the hint
        reveal_outcome = color_revealed_cards | rank_revealed_cards

        # card that was played-discarded
        pos_played_discarded = jnp.where(
            jnp.logical_or(self._is_play(action), self._is_discard(action)),
            jnp.arange(self.hand_size) == (action % self.hand_size),
            jnp.zeros(self.hand_size),
        )
        actor_hand_before = old_state.player_hands[
            jnp.nonzero(acting_player_index, size=1)[0][0]
        ]

        played_discarded_card = jnp.where(
            pos_played_discarded.any(),
            actor_hand_before[jnp.nonzero(pos_played_discarded, size=1)[0][0]].ravel(),
            jnp.zeros(
                self.num_colors * self.num_ranks
            ),  # all zeros if no card was played
        )

        # effect of playing the card in the game
        card_played_score = (
            new_state.fireworks.sum(axis=(0, 1)) - old_state.fireworks.sum(axis=(0, 1))
        ) != 0

        # "added info token" boolean is present only when you get an info from playing the 5 of the color
        added_info_tokens = jnp.where(
            self._is_play(action),
            new_state.info_tokens.sum() > old_state.info_tokens.sum(),
            0,
        )

        feats = {
            "acting_player_relative_index": acting_player_relative_index,
            "move_type": move_type,
            "target_player_relative_index": target_player_relative_index_feat,
            "color_revealed": color_revealed,
            "rank_revealed": rank_revealed,
            "reveal_outcome": reveal_outcome,
            "pos_played_discarded": pos_played_discarded,
            "played_discarded_card": played_discarded_card,
            "card_played_score": card_played_score[np.newaxis],  # scalar
            "added_info_tokens": added_info_tokens[np.newaxis],  # scalar
        }

        return feats
    
    @partial(jax.jit, static_argnums=[0])
    def get_last_action_feats(
        self, aidx: int, old_state: State, new_state: State, action: chex.Array
    ):
        """Get the features of the last action taken"""
        last_action = self.get_last_action_feats_(aidx, old_state, new_state, action)
        last_action = jnp.concatenate((
            last_action['acting_player_relative_index'],
            last_action['move_type'],
            last_action['target_player_relative_index'],
            last_action['color_revealed'],
            last_action['rank_revealed'],
            last_action['reveal_outcome'],
            last_action['pos_played_discarded'],
            last_action['played_discarded_card'],
            last_action['card_played_score'],
            last_action['added_info_tokens'],
        ))

        return last_action

    @partial(jax.jit, static_argnums=[0])
    def get_board_feats(self, state: State):
        """Get the features of the board."""
        # by default the fireworks are incremental, i.e. [1,1,0,0,0] one and two are in the board
        # must be OH of only the highest rank, i.e. [0,1,0,0,0]
        keep_only_last_one = lambda x: jnp.where(
            jnp.arange(x.size) < (x.size - 1 - jnp.argmax(jnp.flip(x))),  # last argmax
            0,
            x,
        )

        fireworks = jax.vmap(keep_only_last_one)(state.fireworks)
        deck = jnp.any(jnp.any(state.deck, axis=1), axis=1).astype(int)
        deck = deck[
            -1 : self.num_agents * self.hand_size - 1 : -1
        ]  # avoid the first cards at beginning of episode and reset the order
        board_feats = jnp.concatenate(
            (deck, fireworks.ravel(), state.info_tokens, state.life_tokens)
        )

        return board_feats

    @partial(jax.jit, static_argnums=[0])
    def get_full_deck(self):
        """Get the full deck of cards."""
        def _gen_cards(aidx):
            """Generates one-hot card encodings given (color, rank) pairs"""
            color, rank = color_rank_pairs[aidx]
            card = jnp.zeros((self.num_colors, self.num_ranks))
            card = card.at[color, rank].set(1)

            return card

        colors = jnp.arange(self.num_colors)
        ranks = jnp.arange(self.num_ranks)
        ranks = jnp.repeat(ranks, self.num_cards_of_rank)
        color_rank_pairs = jnp.dstack(jnp.meshgrid(colors, ranks)).reshape(-1, 2)

        full_deck = jax.vmap(_gen_cards)(jnp.arange(self.deck_size))
        return full_deck

    @partial(jax.jit, static_argnums=[0])
    def get_v0_belief_feats(self, aidx: int, state: State):
        """Get the belief of the agent about the player hands."""

        full_deck = self.get_full_deck()

        def belief_per_hand(knowledge, color_hint, rank_hint):
            count = (
                full_deck.sum(axis=0).ravel()
                - state.discard_pile.sum(axis=0).ravel()
                - state.fireworks.ravel()
            )  # count of the remaining cards
            normalized_knowledge = knowledge * count
            normalized_knowledge /= normalized_knowledge.sum(axis=1)[:, np.newaxis]
            return jnp.concatenate(
                (normalized_knowledge, color_hint, rank_hint), axis=-1
            ).ravel()

        # compute my belief and the beliefs of other players, starting from self cards
        rel_pos = lambda x: jnp.roll(x, -aidx, axis=0)
        belief = jax.vmap(belief_per_hand)(
            rel_pos(state.card_knowledge),
            rel_pos(state.colors_revealed),
            rel_pos(state.ranks_revealed),
        )

        return belief.ravel()

    @partial(jax.jit, static_argnums=[0])
    def _binarize_discard_pile(self, discard_pile: chex.Array):
        """Binarize the discard pile to reduce dimensionality."""

        def binarize_ranks(n_ranks):
            tree = jax.tree_util.tree_map(
                lambda n_rank_present, max_ranks: jnp.where(
                    jnp.arange(max_ranks) >= n_rank_present,
                    jnp.zeros(max_ranks),
                    jnp.ones(max_ranks),
                ),
                [x for x in n_ranks],
                [x for x in self.num_cards_of_rank],
            )
            return jnp.concatenate(tree)

        binarized_pile = jax.vmap(binarize_ranks)(discard_pile.sum(axis=0)).ravel()

        return binarized_pile

    def terminal(self, state: State) -> bool:
        """Check whether state is terminal."""
        return state.terminal

    @property
    def name(self) -> str:
        """Environment name."""
        return "Hanabi"

    @property
    def num_actions(self) -> int:
        """Number of actions possible in environment."""
        return self.num_moves

    def observation_space(self, agent: str):
        """Observation space for a given agent."""
        return self.observation_spaces[agent]

    def action_space(self, agent: str):
        """Action space for a given agent."""
        return self.action_spaces[agent]

    def render_obs(self, obs: dict):
        # print the dictionary of agents observations
        for i, (agent, obs) in enumerate(obs.items()):
            print(f"Obs for {agent}")
            j = 0
            print("hand feats", obs[: self.hands_n_feats])
            j += self.hands_n_feats
            print("board feats", obs[j : j + self.board_n_feats])
            j += self.board_n_feats
            print("discard feats", obs[j : j + self.discards_n_feats])
            j += self.discards_n_feats
            print("last action feats", obs[j : j + self.last_action_n_feats])
            j += self.last_action_n_feats
            beliefs = obs[-self.v0_belief_n_feats :].reshape(
                self.num_agents, self.hand_size, -1
            )
            for z, b in enumerate(beliefs):
                b = b[:, : self.num_colors * self.num_ranks].reshape(
                    -1, self.num_colors, self.num_ranks
                )
                print(
                    f"agent {i} representation of the belief of its {z}th-relative agent:",
                    b,
                )
    
    def card_to_string(self, card: chex.Array) -> str:
        # transforms a card matrix to string
        if ~card.any():  # empyt card
            return ""
        color = jnp.argmax(card.sum(axis=1), axis=0)
        rank = jnp.argmax(card.sum(axis=0), axis=0)
        return f"{self.color_map[color]}{rank+1}"

    def render(self, state: State):
        """Render the state of the game as a string in console."""

        def get_actor_hand_str(aidx: int) -> str:
            # get the index of an actor and returns its hand (with knowledge per card) as string
            # TODO: missing the first numbers, don't know what they are

            colors_revealed = np.array(state.colors_revealed[aidx])
            ranks_revealed = np.array(state.ranks_revealed[aidx])
            knowledge = np.array(
                state.card_knowledge[aidx].reshape(
                    self.hand_size, self.num_colors, self.num_ranks
                )
            )
            actor_hand = np.array(state.player_hands[aidx])

            def get_card_knowledge_str(card_idx: int) -> str:
                color_hint = colors_revealed[card_idx]
                rank_hint = ranks_revealed[card_idx]
                card_hint = (
                    f"{'X' if ~color_hint.any() else self.color_map[jnp.argmax(color_hint)]}"
                    + f"{'X' if ~rank_hint.any() else jnp.argmax(rank_hint)+1}"
                )

                color_knowledge = knowledge[card_idx].any(axis=1)
                rank_knowledge = knowledge[card_idx].any(axis=0)
                color_knowledge_str = "".join(
                    c
                    for c, bool_idx in zip(self.color_map, color_knowledge)
                    if bool_idx
                )
                rank_knowledge_str = "".join(
                    str(r) for r in jnp.where(rank_knowledge)[0] + 1
                )
                card_knowledge = color_knowledge_str + rank_knowledge_str

                return f"{card_hint}|{card_knowledge}"

            actor_hand_str = [
                f"{i} {self.card_to_string(actor_hand[card_idx])} || {get_card_knowledge_str(card_idx)}"
                for i, card_idx in enumerate(range(self.hand_size))
            ]

            return actor_hand_str

        keep_only_last_one = lambda x: jnp.where(
            jnp.arange(x.size) < (x.size - 1 - jnp.argmax(jnp.flip(x))),  # last argmax
            0,
            x,
        )
        fireworks = jax.vmap(keep_only_last_one)(state.fireworks)
        fireworks_cards = [
            jnp.zeros((self.num_colors, self.num_ranks)).at[i].set(fireworks[i])
            for i in range(self.num_colors)
        ]

        board_info = {
            "turn": state.turn,
            "score": state.score,
            "information": int(state.info_tokens.sum()),
            "lives": int(state.life_tokens.sum()),
            "deck": int(state.deck.sum()),
            "discards": " ".join(self.card_to_string(card) for card in state.discard_pile),
            "fireworks": " ".join(self.card_to_string(card) for card in fireworks_cards),
        }

        for i, (k, v) in enumerate(board_info.items()):
            print(f"{k.capitalize()}: {v}")
            if i == 0:
                print()

        current_player = jnp.nonzero(state.cur_player_idx, size=1)[0][0]
        for aidx in range(self.num_agents):
            print(
                f"Actor {aidx} Hand:"
                + ("<-- current player" if aidx == current_player else "")
            )
            for card_str in get_actor_hand_str(aidx):
                print(card_str)

    def get_obs_str(self, new_state, old_state=None, action=20, include_belief=False, best_belief=5):
        """Get the observation as a string."""
        
        output = ""

        def get_actor_hand_str(aidx: int, belief: chex.Array=None, mask_hand=False) -> str:
            # get the index of an actor and returns its hand (with knowledge per card) as string
            # TODO: missing the first numbers, don't know what they are

            colors_revealed = np.array(new_state.colors_revealed[aidx])
            ranks_revealed = np.array(new_state.ranks_revealed[aidx])
            knowledge = np.array(
                new_state.card_knowledge[aidx].reshape(
                    self.hand_size, self.num_colors, self.num_ranks
                )
            )
            actor_hand = np.array(new_state.player_hands[aidx])

            def get_card_knowledge_str(card_idx: int) -> str:
                color_hint = colors_revealed[card_idx]
                rank_hint = ranks_revealed[card_idx]
                card_hint = (
                    f"{'' if ~color_hint.any() else self.color_map[jnp.argmax(color_hint)]}"
                    + f"{'' if ~rank_hint.any() else jnp.argmax(rank_hint)+1}"
                )

                color_knowledge = knowledge[card_idx].any(axis=1)
                rank_knowledge = knowledge[card_idx].any(axis=0)
                color_knowledge_str = "".join(
                    c
                    for c, bool_idx in zip(self.color_map, color_knowledge)
                    if bool_idx
                )
                rank_knowledge_str = "".join(
                    str(r) for r in jnp.where(rank_knowledge)[0] + 1
                )
                card_knowledge = color_knowledge_str + rank_knowledge_str
                card_knowledge_str = f"Hints: {card_hint}, Possible: {card_knowledge}"

                if belief is not None:
                    card_belief = belief[card_idx]
                    best_belief_idx = jnp.argsort(-card_belief)[:best_belief]
                    card_belief = " ".join(
                        f"{color}{rank+1}: {card_belief[i]:.3f}"
                        for i, (color, rank) in enumerate(
                            itertools.product(self.color_map, range(self.num_ranks))
                        ) if i in best_belief_idx
                    )
                    card_knowledge_str += f", Belief: [{card_belief}]"

                return card_knowledge_str

            actor_hand_str = [
                f"{i} {'' if mask_hand else f'Card: {self.card_to_string(actor_hand[card_idx])}, ' }{get_card_knowledge_str(card_idx)}"
                for i, card_idx in enumerate(range(self.hand_size))
            ]

            return actor_hand_str

        keep_only_last_one = lambda x: jnp.where(
            jnp.arange(x.size) < (x.size - 1 - jnp.argmax(jnp.flip(x))),  # last argmax
            0,
            x,
        )
        fireworks = jax.vmap(keep_only_last_one)(new_state.fireworks)
        fireworks_cards = [
            jnp.zeros((self.num_colors, self.num_ranks)).at[i].set(fireworks[i])
            for i in range(self.num_colors)
        ]

        # board features
        board_info = {
            "turn": new_state.turn,
            "score": new_state.score,
            "information available": int(new_state.info_tokens.sum()),
            "lives available": int(new_state.life_tokens.sum()),
            "deck remaining cards": int(new_state.deck.sum()),
            "discards": " ".join(self.card_to_string(card) for card in new_state.discard_pile),
            "fireworks": " ".join(self.card_to_string(card) for card in fireworks_cards),
        }

        for i, (k, v) in enumerate(board_info.items()):
            output += f"{k.capitalize()}: {v}\n"
            if i == 0:
                output += "\n"

        # hands features
        current_player = jnp.nonzero(new_state.cur_player_idx, size=1)[0][0]
        belief = self.get_v0_belief_feats(current_player, new_state)
        belief = belief.reshape(self.num_agents, self.hand_size, -1)[
            :, :, : self.num_colors * self.num_ranks
        ]  # remove hint features
        belief = jnp.roll(belief, current_player, axis=0)  # reset absolute order
        for aidx in range(self.num_agents):
            output += ("Your Hand:" if aidx == current_player else "Other Hand:") + "\n"
            for card_str in get_actor_hand_str(
                aidx, mask_hand=aidx == current_player, belief=belief[aidx] if include_belief else None
            ):
                output += card_str + "\n"


        # last action feature
        if old_state is None:
            old_state = new_state
        last_action_feats = self.get_last_action_feats_(current_player, old_state, new_state, action)

        move_type = self.action_encoding[int(action)]
        output += f"Last action: {move_type}\n"

        if move_type[0] == 'H': # hint move
            reveal_outcome = np.where(last_action_feats['reveal_outcome'])[0]
            output += f"Cards afected: {reveal_outcome}\n"
        elif move_type[0] in ['D','P']:
            card_played = self.card_to_string(last_action_feats['played_discarded_card'].reshape(self.num_colors, self.num_ranks))
            output += f"Card Played: {card_played}\n"
        if move_type[0] == 'P':
            card_scored = last_action_feats['card_played_score'][0]
            card_added_info = last_action_feats['added_info_tokens'][0]
            output += f"Scored: {card_scored}\n"
            output += f"Added Info: {card_added_info}\n"

        # available actions
        legal_moves = self.get_legal_moves(new_state)[self.agents[current_player]]
        legal_actions = [self.action_encoding[int(a)] for a in np.where(legal_moves)[0]]
        output += f"Legal Actions: {legal_actions}\n"

        return output<|MERGE_RESOLUTION|>--- conflicted
+++ resolved
@@ -61,33 +61,6 @@
                 )
             ).squeeze()
 
-<<<<<<< HEAD
-        self.action_set = np.arange(self.num_moves)
-        self.action_encoding = {}
-        for i, a in enumerate(self.action_set):
-            if a < hand_size:
-                move_type = f'D{i%hand_size}'
-            elif a < hand_size*2:
-                move_type = f'P{i%hand_size}'
-            elif a < hand_size*2 + num_colors:
-                move_type = f'H{self.color_map[i - hand_size*2]}' 
-            elif a < hand_size*2 + (num_colors + num_ranks):
-                move_type = f'H{i - (hand_size*2+num_colors)+1}' 
-            else:
-                move_type = 'N'
-            self.action_encoding[int(a)] = move_type
-
-        # useful ranges to know the type of the action
-        self.discard_action_range = np.arange(0, self.hand_size)
-        self.play_action_range = np.arange(self.hand_size, 2 * self.hand_size)
-        self.color_action_range = np.arange(
-            2 * self.hand_size, 2 * self.hand_size + self.num_colors
-        )
-        self.rank_action_range = np.arange(
-            2 * self.hand_size + self.num_colors,
-            2 * self.hand_size + self.num_colors + self.num_ranks,
-        )
-=======
         self.action_set = jnp.arange(self.num_moves)
         self.action_encodings = []
         for p in range(self.num_agents):
@@ -108,7 +81,6 @@
                     move_type = 'N'
                 action_encoding[i] = move_type
             self.action_encodings.append(action_encoding)
->>>>>>> f10984fa
 
         # number of features
         self.hands_n_feats = (
